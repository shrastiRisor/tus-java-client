--- conflicted
+++ resolved
@@ -111,13 +111,8 @@
         }
 
         String urlStr = connection.getHeaderField("Location");
-<<<<<<< HEAD
         if(urlStr == null || urlStr.length() == 0) {
-            throw new ProtocolException("missing upload URL in response for creating upload");
-=======
-        if(urlStr.length() == 0) {
             throw new ProtocolException("missing upload URL in response for creating upload", connection);
->>>>>>> 6add90f1
         }
 
         URL uploadURL = new URL(urlStr);
@@ -168,13 +163,8 @@
         }
 
         String offsetStr = connection.getHeaderField("Upload-Offset");
-<<<<<<< HEAD
         if(offsetStr == null || offsetStr.length() == 0) {
-            throw new ProtocolException("missing upload offset in response for resuming upload");
-=======
-        if(offsetStr.length() == 0) {
             throw new ProtocolException("missing upload offset in response for resuming upload", connection);
->>>>>>> 6add90f1
         }
         long offset = Long.parseLong(offsetStr);
 
